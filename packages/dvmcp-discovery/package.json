{
  "name": "@dvmcp/discovery",
<<<<<<< HEAD
  "version": "0.1.19",
=======
  "version": "0.1.18",
>>>>>>> 07e60bb4
  "description": "Discovery service for MCP tools in the Nostr DVM ecosystem",
  "module": "index.ts",
  "type": "module",
  "bin": {
    "dvmcp-discovery": "./cli.ts"
  },
  "files": [
    "**/*.ts",
    "**/*.js",
    "!**/*.test.ts",
    "!**/*.test.js",
    "config.example.yml"
  ],
  "scripts": {
    "format": "prettier --write \"**/*.{ts,tsx,js,jsx,json,md}\"",
    "dev": "bun --watch index.ts",
    "start": "bun run cli.ts",
    "typecheck": "tsc --noEmit",
    "lint": "bun run typecheck && bun run format",
    "test": "bun test",
    "prepublishOnly": "bun run lint && bun run test"
  },
  "devDependencies": {
    "@types/bun": "latest"
  },
  "peerDependencies": {
    "typescript": "^5.0.0",
    "@types/debug": "^4.1.12"
  },
  "dependencies": {
    "@modelcontextprotocol/sdk": "^1.5.0",
    "nostr-tools": "^2.10.4",
    "yaml": "^2.7.0",
<<<<<<< HEAD
    "@dvmcp/commons": "^0.1.3"
=======
    "@dvmcp/commons": "^0.1.2",
    "debug": "^4.4.0"
>>>>>>> 07e60bb4
  },
  "publishConfig": {
    "access": "public"
  }
}<|MERGE_RESOLUTION|>--- conflicted
+++ resolved
@@ -1,10 +1,6 @@
 {
   "name": "@dvmcp/discovery",
-<<<<<<< HEAD
   "version": "0.1.19",
-=======
-  "version": "0.1.18",
->>>>>>> 07e60bb4
   "description": "Discovery service for MCP tools in the Nostr DVM ecosystem",
   "module": "index.ts",
   "type": "module",
@@ -38,12 +34,7 @@
     "@modelcontextprotocol/sdk": "^1.5.0",
     "nostr-tools": "^2.10.4",
     "yaml": "^2.7.0",
-<<<<<<< HEAD
     "@dvmcp/commons": "^0.1.3"
-=======
-    "@dvmcp/commons": "^0.1.2",
-    "debug": "^4.4.0"
->>>>>>> 07e60bb4
   },
   "publishConfig": {
     "access": "public"
