{
  "name": "@dvmcp/discovery",
<<<<<<< HEAD
  "version": "0.2.0",
=======
  "version": "0.2.1",
>>>>>>> 3829c99c
  "description": "Discovery service for MCP tools in the Nostr DVM ecosystem",
  "module": "index.ts",
  "type": "module",
  "bin": {
    "dvmcp-discovery": "./cli.ts"
  },
  "files": [
    "**/*.ts",
    "**/*.js",
    "!**/*.test.ts",
    "!**/*.test.js",
    "config.example.yml"
  ],
  "scripts": {
    "format": "prettier --write \"**/*.{ts,tsx,js,jsx,json,md}\"",
    "dev": "bun --watch index.ts",
    "start": "bun run cli.ts",
    "typecheck": "tsc --noEmit",
    "lint": "bun run typecheck && bun run format",
    "test": "bun test",
    "prepublishOnly": "bun run lint && bun run test"
  },
  "devDependencies": {
    "@types/bun": "latest",
    "@dvmcp/commons": "workspace:*"
  },
  "peerDependencies": {
    "typescript": "^5.8.3",
    "@types/debug": "^4.1.12"
  },
  "dependencies": {
    "@modelcontextprotocol/sdk": "^1.11.4",
    "nostr-tools": "^2.13.0",
    "yaml": "^2.8.0",
<<<<<<< HEAD
    "@dvmcp/commons": "workspace:*"
=======
    "@dvmcp/commons": "^0.2.5"
>>>>>>> 3829c99c
  },
  "publishConfig": {
    "access": "public"
  }
}<|MERGE_RESOLUTION|>--- conflicted
+++ resolved
@@ -1,10 +1,6 @@
 {
   "name": "@dvmcp/discovery",
-<<<<<<< HEAD
-  "version": "0.2.0",
-=======
   "version": "0.2.1",
->>>>>>> 3829c99c
   "description": "Discovery service for MCP tools in the Nostr DVM ecosystem",
   "module": "index.ts",
   "type": "module",
@@ -39,11 +35,7 @@
     "@modelcontextprotocol/sdk": "^1.11.4",
     "nostr-tools": "^2.13.0",
     "yaml": "^2.8.0",
-<<<<<<< HEAD
-    "@dvmcp/commons": "workspace:*"
-=======
     "@dvmcp/commons": "^0.2.5"
->>>>>>> 3829c99c
   },
   "publishConfig": {
     "access": "public"
