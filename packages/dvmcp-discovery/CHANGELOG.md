--- conflicted
+++ resolved
@@ -1,14 +1,11 @@
 # @dvmcp/discovery
 
-<<<<<<< HEAD
-=======
 ## 0.2.1
 
 ### Patch Changes
 
 - fix commons in package.json
 
->>>>>>> 3829c99c
 ## 0.2.0
 
 ### Minor Changes
